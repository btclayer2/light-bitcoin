//! Script opcodes.
use codec::{Decode, Encode};
use core::fmt;

use crate::flags::VerificationFlags;

/// Script opcodes.
#[repr(u8)]
#[allow(non_camel_case_types)]
#[derive(
    Ord,
    PartialOrd,
    Eq,
    PartialEq,
    Copy,
    Clone,
    Debug,
<<<<<<< HEAD
=======
    Decode,
    Encode,
>>>>>>> 27dc50b1
    scale_info::TypeInfo
)]
pub enum Opcode {
    // push value
    OP_0 = 0x00,
    OP_PUSHBYTES_1 = 0x01,
    OP_PUSHBYTES_2 = 0x02,
    OP_PUSHBYTES_3 = 0x03,
    OP_PUSHBYTES_4 = 0x04,
    OP_PUSHBYTES_5 = 0x05,
    OP_PUSHBYTES_6 = 0x06,
    OP_PUSHBYTES_7 = 0x07,
    OP_PUSHBYTES_8 = 0x08,
    OP_PUSHBYTES_9 = 0x09,
    OP_PUSHBYTES_10 = 0x0a,
    OP_PUSHBYTES_11 = 0x0b,
    OP_PUSHBYTES_12 = 0x0c,
    OP_PUSHBYTES_13 = 0x0d,
    OP_PUSHBYTES_14 = 0x0e,
    OP_PUSHBYTES_15 = 0x0f,
    OP_PUSHBYTES_16 = 0x10,
    OP_PUSHBYTES_17 = 0x11,
    OP_PUSHBYTES_18 = 0x12,
    OP_PUSHBYTES_19 = 0x13,
    OP_PUSHBYTES_20 = 0x14,
    OP_PUSHBYTES_21 = 0x15,
    OP_PUSHBYTES_22 = 0x16,
    OP_PUSHBYTES_23 = 0x17,
    OP_PUSHBYTES_24 = 0x18,
    OP_PUSHBYTES_25 = 0x19,
    OP_PUSHBYTES_26 = 0x1a,
    OP_PUSHBYTES_27 = 0x1b,
    OP_PUSHBYTES_28 = 0x1c,
    OP_PUSHBYTES_29 = 0x1d,
    OP_PUSHBYTES_30 = 0x1e,
    OP_PUSHBYTES_31 = 0x1f,
    OP_PUSHBYTES_32 = 0x20,
    OP_PUSHBYTES_33 = 0x21,
    OP_PUSHBYTES_34 = 0x22,
    OP_PUSHBYTES_35 = 0x23,
    OP_PUSHBYTES_36 = 0x24,
    OP_PUSHBYTES_37 = 0x25,
    OP_PUSHBYTES_38 = 0x26,
    OP_PUSHBYTES_39 = 0x27,
    OP_PUSHBYTES_40 = 0x28,
    OP_PUSHBYTES_41 = 0x29,
    OP_PUSHBYTES_42 = 0x2a,
    OP_PUSHBYTES_43 = 0x2b,
    OP_PUSHBYTES_44 = 0x2c,
    OP_PUSHBYTES_45 = 0x2d,
    OP_PUSHBYTES_46 = 0x2e,
    OP_PUSHBYTES_47 = 0x2f,
    OP_PUSHBYTES_48 = 0x30,
    OP_PUSHBYTES_49 = 0x31,
    OP_PUSHBYTES_50 = 0x32,
    OP_PUSHBYTES_51 = 0x33,
    OP_PUSHBYTES_52 = 0x34,
    OP_PUSHBYTES_53 = 0x35,
    OP_PUSHBYTES_54 = 0x36,
    OP_PUSHBYTES_55 = 0x37,
    OP_PUSHBYTES_56 = 0x38,
    OP_PUSHBYTES_57 = 0x39,
    OP_PUSHBYTES_58 = 0x3a,
    OP_PUSHBYTES_59 = 0x3b,
    OP_PUSHBYTES_60 = 0x3c,
    OP_PUSHBYTES_61 = 0x3d,
    OP_PUSHBYTES_62 = 0x3e,
    OP_PUSHBYTES_63 = 0x3f,
    OP_PUSHBYTES_64 = 0x40,
    OP_PUSHBYTES_65 = 0x41,
    OP_PUSHBYTES_66 = 0x42,
    OP_PUSHBYTES_67 = 0x43,
    OP_PUSHBYTES_68 = 0x44,
    OP_PUSHBYTES_69 = 0x45,
    OP_PUSHBYTES_70 = 0x46,
    OP_PUSHBYTES_71 = 0x47,
    OP_PUSHBYTES_72 = 0x48,
    OP_PUSHBYTES_73 = 0x49,
    OP_PUSHBYTES_74 = 0x4a,
    OP_PUSHBYTES_75 = 0x4b,
    OP_PUSHDATA1 = 0x4c,
    OP_PUSHDATA2 = 0x4d,
    OP_PUSHDATA4 = 0x4e,
    OP_1NEGATE = 0x4f,
    OP_RESERVED = 0x50,
    OP_1 = 0x51,
    OP_2 = 0x52,
    OP_3 = 0x53,
    OP_4 = 0x54,
    OP_5 = 0x55,
    OP_6 = 0x56,
    OP_7 = 0x57,
    OP_8 = 0x58,
    OP_9 = 0x59,
    OP_10 = 0x5a,
    OP_11 = 0x5b,
    OP_12 = 0x5c,
    OP_13 = 0x5d,
    OP_14 = 0x5e,
    OP_15 = 0x5f,
    OP_16 = 0x60,

    // control
    OP_NOP = 0x61,
    OP_VER = 0x62,
    OP_IF = 0x63,
    OP_NOTIF = 0x64,
    OP_VERIF = 0x65,
    OP_VERNOTIF = 0x66,
    OP_ELSE = 0x67,
    OP_ENDIF = 0x68,
    OP_VERIFY = 0x69,
    OP_RETURN = 0x6a,

    // stack ops
    OP_TOALTSTACK = 0x6b,
    OP_FROMALTSTACK = 0x6c,
    OP_2DROP = 0x6d,
    OP_2DUP = 0x6e,
    OP_3DUP = 0x6f,
    OP_2OVER = 0x70,
    OP_2ROT = 0x71,
    OP_2SWAP = 0x72,
    OP_IFDUP = 0x73,
    OP_DEPTH = 0x74,
    OP_DROP = 0x75,
    OP_DUP = 0x76,
    OP_NIP = 0x77,
    OP_OVER = 0x78,
    OP_PICK = 0x79,
    OP_ROLL = 0x7a,
    OP_ROT = 0x7b,
    OP_SWAP = 0x7c,
    OP_TUCK = 0x7d,

    // splice ops
    OP_CAT = 0x7e,
    OP_SUBSTR = 0x7f,
    OP_LEFT = 0x80,
    OP_RIGHT = 0x81,
    OP_SIZE = 0x82,

    // bit logic
    OP_INVERT = 0x83,
    OP_AND = 0x84,
    OP_OR = 0x85,
    OP_XOR = 0x86,
    OP_EQUAL = 0x87,
    OP_EQUALVERIFY = 0x88,
    OP_RESERVED1 = 0x89,
    OP_RESERVED2 = 0x8a,

    // numeric
    OP_1ADD = 0x8b,
    OP_1SUB = 0x8c,
    OP_2MUL = 0x8d,
    OP_2DIV = 0x8e,
    OP_NEGATE = 0x8f,
    OP_ABS = 0x90,
    OP_NOT = 0x91,
    OP_0NOTEQUAL = 0x92,

    OP_ADD = 0x93,
    OP_SUB = 0x94,
    OP_MUL = 0x95,
    OP_DIV = 0x96,
    OP_MOD = 0x97,
    OP_LSHIFT = 0x98,
    OP_RSHIFT = 0x99,

    OP_BOOLAND = 0x9a,
    OP_BOOLOR = 0x9b,
    OP_NUMEQUAL = 0x9c,
    OP_NUMEQUALVERIFY = 0x9d,
    OP_NUMNOTEQUAL = 0x9e,
    OP_LESSTHAN = 0x9f,
    OP_GREATERTHAN = 0xa0,
    OP_LESSTHANOREQUAL = 0xa1,
    OP_GREATERTHANOREQUAL = 0xa2,
    OP_MIN = 0xa3,
    OP_MAX = 0xa4,

    OP_WITHIN = 0xa5,

    // crypto
    OP_RIPEMD160 = 0xa6,
    OP_SHA1 = 0xa7,
    OP_SHA256 = 0xa8,
    OP_HASH160 = 0xa9,
    OP_HASH256 = 0xaa,
    OP_CODESEPARATOR = 0xab,
    OP_CHECKSIG = 0xac,
    OP_CHECKSIGVERIFY = 0xad,
    OP_CHECKMULTISIG = 0xae,
    OP_CHECKMULTISIGVERIFY = 0xaf,

    // expansion
    OP_NOP1 = 0xb0,
    OP_CHECKLOCKTIMEVERIFY = 0xb1,
    //OP_NOP2 = OP_CHECKLOCKTIMEVERIFY,
    OP_CHECKSEQUENCEVERIFY = 0xb2,
    //OP_NOP3 = OP_CHECKSEQUENCEVERIFY,
    OP_NOP4 = 0xb3,
    OP_NOP5 = 0xb4,
    OP_NOP6 = 0xb5,
    OP_NOP7 = 0xb6,
    OP_NOP8 = 0xb7,
    OP_NOP9 = 0xb8,
    OP_NOP10 = 0xb9,

    // BCH crypto
    OP_CHECKDATASIG = 0xba,
    OP_CHECKDATASIGVERIFY = 0xbb,
}

impl fmt::Display for Opcode {
    fn fmt(&self, f: &mut fmt::Formatter<'_>) -> fmt::Result {
        fmt::Debug::fmt(self, f)
    }
}

impl Opcode {
    pub fn from_u8(u: u8) -> Option<Self> {
        use self::Opcode::*;
        match u {
            0x00 => Some(OP_0),
            0x01 => Some(OP_PUSHBYTES_1),
            0x02 => Some(OP_PUSHBYTES_2),
            0x03 => Some(OP_PUSHBYTES_3),
            0x04 => Some(OP_PUSHBYTES_4),
            0x05 => Some(OP_PUSHBYTES_5),
            0x06 => Some(OP_PUSHBYTES_6),
            0x07 => Some(OP_PUSHBYTES_7),
            0x08 => Some(OP_PUSHBYTES_8),
            0x09 => Some(OP_PUSHBYTES_9),
            0x0a => Some(OP_PUSHBYTES_10),
            0x0b => Some(OP_PUSHBYTES_11),
            0x0c => Some(OP_PUSHBYTES_12),
            0x0d => Some(OP_PUSHBYTES_13),
            0x0e => Some(OP_PUSHBYTES_14),
            0x0f => Some(OP_PUSHBYTES_15),
            0x10 => Some(OP_PUSHBYTES_16),
            0x11 => Some(OP_PUSHBYTES_17),
            0x12 => Some(OP_PUSHBYTES_18),
            0x13 => Some(OP_PUSHBYTES_19),
            0x14 => Some(OP_PUSHBYTES_20),
            0x15 => Some(OP_PUSHBYTES_21),
            0x16 => Some(OP_PUSHBYTES_22),
            0x17 => Some(OP_PUSHBYTES_23),
            0x18 => Some(OP_PUSHBYTES_24),
            0x19 => Some(OP_PUSHBYTES_25),
            0x1a => Some(OP_PUSHBYTES_26),
            0x1b => Some(OP_PUSHBYTES_27),
            0x1c => Some(OP_PUSHBYTES_28),
            0x1d => Some(OP_PUSHBYTES_29),
            0x1e => Some(OP_PUSHBYTES_30),
            0x1f => Some(OP_PUSHBYTES_31),
            0x20 => Some(OP_PUSHBYTES_32),
            0x21 => Some(OP_PUSHBYTES_33),
            0x22 => Some(OP_PUSHBYTES_34),
            0x23 => Some(OP_PUSHBYTES_35),
            0x24 => Some(OP_PUSHBYTES_36),
            0x25 => Some(OP_PUSHBYTES_37),
            0x26 => Some(OP_PUSHBYTES_38),
            0x27 => Some(OP_PUSHBYTES_39),
            0x28 => Some(OP_PUSHBYTES_40),
            0x29 => Some(OP_PUSHBYTES_41),
            0x2a => Some(OP_PUSHBYTES_42),
            0x2b => Some(OP_PUSHBYTES_43),
            0x2c => Some(OP_PUSHBYTES_44),
            0x2d => Some(OP_PUSHBYTES_45),
            0x2e => Some(OP_PUSHBYTES_46),
            0x2f => Some(OP_PUSHBYTES_47),
            0x30 => Some(OP_PUSHBYTES_48),
            0x31 => Some(OP_PUSHBYTES_49),
            0x32 => Some(OP_PUSHBYTES_50),
            0x33 => Some(OP_PUSHBYTES_51),
            0x34 => Some(OP_PUSHBYTES_52),
            0x35 => Some(OP_PUSHBYTES_53),
            0x36 => Some(OP_PUSHBYTES_54),
            0x37 => Some(OP_PUSHBYTES_55),
            0x38 => Some(OP_PUSHBYTES_56),
            0x39 => Some(OP_PUSHBYTES_57),
            0x3a => Some(OP_PUSHBYTES_58),
            0x3b => Some(OP_PUSHBYTES_59),
            0x3c => Some(OP_PUSHBYTES_60),
            0x3d => Some(OP_PUSHBYTES_61),
            0x3e => Some(OP_PUSHBYTES_62),
            0x3f => Some(OP_PUSHBYTES_63),
            0x40 => Some(OP_PUSHBYTES_64),
            0x41 => Some(OP_PUSHBYTES_65),
            0x42 => Some(OP_PUSHBYTES_66),
            0x43 => Some(OP_PUSHBYTES_67),
            0x44 => Some(OP_PUSHBYTES_68),
            0x45 => Some(OP_PUSHBYTES_69),
            0x46 => Some(OP_PUSHBYTES_70),
            0x47 => Some(OP_PUSHBYTES_71),
            0x48 => Some(OP_PUSHBYTES_72),
            0x49 => Some(OP_PUSHBYTES_73),
            0x4a => Some(OP_PUSHBYTES_74),
            0x4b => Some(OP_PUSHBYTES_75),
            0x4c => Some(OP_PUSHDATA1),
            0x4d => Some(OP_PUSHDATA2),
            0x4e => Some(OP_PUSHDATA4),
            0x4f => Some(OP_1NEGATE),
            0x50 => Some(OP_RESERVED),
            0x51 => Some(OP_1),
            0x52 => Some(OP_2),
            0x53 => Some(OP_3),
            0x54 => Some(OP_4),
            0x55 => Some(OP_5),
            0x56 => Some(OP_6),
            0x57 => Some(OP_7),
            0x58 => Some(OP_8),
            0x59 => Some(OP_9),
            0x5a => Some(OP_10),
            0x5b => Some(OP_11),
            0x5c => Some(OP_12),
            0x5d => Some(OP_13),
            0x5e => Some(OP_14),
            0x5f => Some(OP_15),
            0x60 => Some(OP_16),

            // control
            0x61 => Some(OP_NOP),
            0x62 => Some(OP_VER),
            0x63 => Some(OP_IF),
            0x64 => Some(OP_NOTIF),
            0x65 => Some(OP_VERIF),
            0x66 => Some(OP_VERNOTIF),
            0x67 => Some(OP_ELSE),
            0x68 => Some(OP_ENDIF),
            0x69 => Some(OP_VERIFY),
            0x6a => Some(OP_RETURN),

            // stack ops
            0x6b => Some(OP_TOALTSTACK),
            0x6c => Some(OP_FROMALTSTACK),
            0x6d => Some(OP_2DROP),
            0x6e => Some(OP_2DUP),
            0x6f => Some(OP_3DUP),
            0x70 => Some(OP_2OVER),
            0x71 => Some(OP_2ROT),
            0x72 => Some(OP_2SWAP),
            0x73 => Some(OP_IFDUP),
            0x74 => Some(OP_DEPTH),
            0x75 => Some(OP_DROP),
            0x76 => Some(OP_DUP),
            0x77 => Some(OP_NIP),
            0x78 => Some(OP_OVER),
            0x79 => Some(OP_PICK),
            0x7a => Some(OP_ROLL),
            0x7b => Some(OP_ROT),
            0x7c => Some(OP_SWAP),
            0x7d => Some(OP_TUCK),

            // splice ops
            0x7e => Some(OP_CAT),
            0x7f => Some(OP_SUBSTR),
            0x80 => Some(OP_LEFT),
            0x81 => Some(OP_RIGHT),
            0x82 => Some(OP_SIZE),

            // bit logic
            0x83 => Some(OP_INVERT),
            0x84 => Some(OP_AND),
            0x85 => Some(OP_OR),
            0x86 => Some(OP_XOR),
            0x87 => Some(OP_EQUAL),
            0x88 => Some(OP_EQUALVERIFY),
            0x89 => Some(OP_RESERVED1),
            0x8a => Some(OP_RESERVED2),

            // numeric
            0x8b => Some(OP_1ADD),
            0x8c => Some(OP_1SUB),
            0x8d => Some(OP_2MUL),
            0x8e => Some(OP_2DIV),
            0x8f => Some(OP_NEGATE),
            0x90 => Some(OP_ABS),
            0x91 => Some(OP_NOT),
            0x92 => Some(OP_0NOTEQUAL),

            0x93 => Some(OP_ADD),
            0x94 => Some(OP_SUB),
            0x95 => Some(OP_MUL),
            0x96 => Some(OP_DIV),
            0x97 => Some(OP_MOD),
            0x98 => Some(OP_LSHIFT),
            0x99 => Some(OP_RSHIFT),

            0x9a => Some(OP_BOOLAND),
            0x9b => Some(OP_BOOLOR),
            0x9c => Some(OP_NUMEQUAL),
            0x9d => Some(OP_NUMEQUALVERIFY),
            0x9e => Some(OP_NUMNOTEQUAL),
            0x9f => Some(OP_LESSTHAN),
            0xa0 => Some(OP_GREATERTHAN),
            0xa1 => Some(OP_LESSTHANOREQUAL),
            0xa2 => Some(OP_GREATERTHANOREQUAL),
            0xa3 => Some(OP_MIN),
            0xa4 => Some(OP_MAX),

            0xa5 => Some(OP_WITHIN),

            // crypto
            0xa6 => Some(OP_RIPEMD160),
            0xa7 => Some(OP_SHA1),
            0xa8 => Some(OP_SHA256),
            0xa9 => Some(OP_HASH160),
            0xaa => Some(OP_HASH256),
            0xab => Some(OP_CODESEPARATOR),
            0xac => Some(OP_CHECKSIG),
            0xad => Some(OP_CHECKSIGVERIFY),
            0xae => Some(OP_CHECKMULTISIG),
            0xaf => Some(OP_CHECKMULTISIGVERIFY),

            // expansion
            0xb0 => Some(OP_NOP1),
            0xb1 => Some(OP_CHECKLOCKTIMEVERIFY),
            //OP_NOP2 = OP_CHECKLOCKTIMEVERIFY,
            0xb2 => Some(OP_CHECKSEQUENCEVERIFY),
            //OP_NOP3 = OP_CHECKSEQUENCEVERIFY,
            0xb3 => Some(OP_NOP4),
            0xb4 => Some(OP_NOP5),
            0xb5 => Some(OP_NOP6),
            0xb6 => Some(OP_NOP7),
            0xb7 => Some(OP_NOP8),
            0xb8 => Some(OP_NOP9),
            0xb9 => Some(OP_NOP10),

            // BCH crypto
            0xba => Some(OP_CHECKDATASIG),
            0xbb => Some(OP_CHECKDATASIGVERIFY),

            _ => None,
        }
    }

    pub fn is_disabled(self, flags: &VerificationFlags) -> bool {
        use self::Opcode::*;
        match self {
            OP_CAT if !flags.verify_concat => true,
            OP_SUBSTR if !flags.verify_split => true,
            OP_AND if !flags.verify_and => true,
            OP_OR if !flags.verify_or => true,
            OP_XOR if !flags.verify_xor => true,
            OP_DIV if !flags.verify_div => true,
            OP_MOD if !flags.verify_mod => true,
            OP_RIGHT if !flags.verify_bin2num => true,
            OP_LEFT if !flags.verify_num2bin => true,
            OP_INVERT | OP_2MUL | OP_2DIV | OP_MUL | OP_LSHIFT | OP_RSHIFT => true,
            _ => false,
        }
    }

    /// Returns true if opcode is countable
    pub fn is_countable(self) -> bool {
        self > Opcode::OP_16
    }

    pub fn is_simple_push(self) -> bool {
        self < Opcode::OP_PUSHDATA1
    }

    pub fn is_push_value(self) -> bool {
        self >= Opcode::OP_1NEGATE && self <= Opcode::OP_16
    }

    pub fn is_within_op_n(self) -> bool {
        self >= Opcode::OP_1 && self <= Opcode::OP_16
    }

    pub fn decode_op_n(self) -> u8 {
        assert!(self.is_within_op_n());
        let value = self as u8;
        let op0 = Opcode::OP_1 as u8 - 1;
        value - op0
    }
}

#[cfg(test)]
mod tests {
    use super::Opcode;

    #[test]
    fn test_to_from_opcode() {
        // push value
        assert_eq!(Opcode::OP_0, Opcode::from_u8(Opcode::OP_0 as u8).unwrap());
        assert_eq!(
            Opcode::OP_PUSHBYTES_1,
            Opcode::from_u8(Opcode::OP_PUSHBYTES_1 as u8).unwrap()
        );
        assert_eq!(
            Opcode::OP_PUSHBYTES_2,
            Opcode::from_u8(Opcode::OP_PUSHBYTES_2 as u8).unwrap()
        );
        assert_eq!(
            Opcode::OP_PUSHBYTES_3,
            Opcode::from_u8(Opcode::OP_PUSHBYTES_3 as u8).unwrap()
        );
        assert_eq!(
            Opcode::OP_PUSHBYTES_4,
            Opcode::from_u8(Opcode::OP_PUSHBYTES_4 as u8).unwrap()
        );
        assert_eq!(
            Opcode::OP_PUSHBYTES_5,
            Opcode::from_u8(Opcode::OP_PUSHBYTES_5 as u8).unwrap()
        );
        assert_eq!(
            Opcode::OP_PUSHBYTES_6,
            Opcode::from_u8(Opcode::OP_PUSHBYTES_6 as u8).unwrap()
        );
        assert_eq!(
            Opcode::OP_PUSHBYTES_7,
            Opcode::from_u8(Opcode::OP_PUSHBYTES_7 as u8).unwrap()
        );
        assert_eq!(
            Opcode::OP_PUSHBYTES_8,
            Opcode::from_u8(Opcode::OP_PUSHBYTES_8 as u8).unwrap()
        );
        assert_eq!(
            Opcode::OP_PUSHBYTES_9,
            Opcode::from_u8(Opcode::OP_PUSHBYTES_9 as u8).unwrap()
        );
        assert_eq!(
            Opcode::OP_PUSHBYTES_10,
            Opcode::from_u8(Opcode::OP_PUSHBYTES_10 as u8).unwrap()
        );
        assert_eq!(
            Opcode::OP_PUSHBYTES_11,
            Opcode::from_u8(Opcode::OP_PUSHBYTES_11 as u8).unwrap()
        );
        assert_eq!(
            Opcode::OP_PUSHBYTES_12,
            Opcode::from_u8(Opcode::OP_PUSHBYTES_12 as u8).unwrap()
        );
        assert_eq!(
            Opcode::OP_PUSHBYTES_13,
            Opcode::from_u8(Opcode::OP_PUSHBYTES_13 as u8).unwrap()
        );
        assert_eq!(
            Opcode::OP_PUSHBYTES_14,
            Opcode::from_u8(Opcode::OP_PUSHBYTES_14 as u8).unwrap()
        );
        assert_eq!(
            Opcode::OP_PUSHBYTES_15,
            Opcode::from_u8(Opcode::OP_PUSHBYTES_15 as u8).unwrap()
        );
        assert_eq!(
            Opcode::OP_PUSHBYTES_16,
            Opcode::from_u8(Opcode::OP_PUSHBYTES_16 as u8).unwrap()
        );
        assert_eq!(
            Opcode::OP_PUSHBYTES_17,
            Opcode::from_u8(Opcode::OP_PUSHBYTES_17 as u8).unwrap()
        );
        assert_eq!(
            Opcode::OP_PUSHBYTES_18,
            Opcode::from_u8(Opcode::OP_PUSHBYTES_18 as u8).unwrap()
        );
        assert_eq!(
            Opcode::OP_PUSHBYTES_19,
            Opcode::from_u8(Opcode::OP_PUSHBYTES_19 as u8).unwrap()
        );
        assert_eq!(
            Opcode::OP_PUSHBYTES_20,
            Opcode::from_u8(Opcode::OP_PUSHBYTES_20 as u8).unwrap()
        );
        assert_eq!(
            Opcode::OP_PUSHBYTES_21,
            Opcode::from_u8(Opcode::OP_PUSHBYTES_21 as u8).unwrap()
        );
        assert_eq!(
            Opcode::OP_PUSHBYTES_22,
            Opcode::from_u8(Opcode::OP_PUSHBYTES_22 as u8).unwrap()
        );
        assert_eq!(
            Opcode::OP_PUSHBYTES_23,
            Opcode::from_u8(Opcode::OP_PUSHBYTES_23 as u8).unwrap()
        );
        assert_eq!(
            Opcode::OP_PUSHBYTES_24,
            Opcode::from_u8(Opcode::OP_PUSHBYTES_24 as u8).unwrap()
        );
        assert_eq!(
            Opcode::OP_PUSHBYTES_25,
            Opcode::from_u8(Opcode::OP_PUSHBYTES_25 as u8).unwrap()
        );
        assert_eq!(
            Opcode::OP_PUSHBYTES_26,
            Opcode::from_u8(Opcode::OP_PUSHBYTES_26 as u8).unwrap()
        );
        assert_eq!(
            Opcode::OP_PUSHBYTES_27,
            Opcode::from_u8(Opcode::OP_PUSHBYTES_27 as u8).unwrap()
        );
        assert_eq!(
            Opcode::OP_PUSHBYTES_28,
            Opcode::from_u8(Opcode::OP_PUSHBYTES_28 as u8).unwrap()
        );
        assert_eq!(
            Opcode::OP_PUSHBYTES_29,
            Opcode::from_u8(Opcode::OP_PUSHBYTES_29 as u8).unwrap()
        );
        assert_eq!(
            Opcode::OP_PUSHBYTES_30,
            Opcode::from_u8(Opcode::OP_PUSHBYTES_30 as u8).unwrap()
        );
        assert_eq!(
            Opcode::OP_PUSHBYTES_31,
            Opcode::from_u8(Opcode::OP_PUSHBYTES_31 as u8).unwrap()
        );
        assert_eq!(
            Opcode::OP_PUSHBYTES_32,
            Opcode::from_u8(Opcode::OP_PUSHBYTES_32 as u8).unwrap()
        );
        assert_eq!(
            Opcode::OP_PUSHBYTES_33,
            Opcode::from_u8(Opcode::OP_PUSHBYTES_33 as u8).unwrap()
        );
        assert_eq!(
            Opcode::OP_PUSHBYTES_34,
            Opcode::from_u8(Opcode::OP_PUSHBYTES_34 as u8).unwrap()
        );
        assert_eq!(
            Opcode::OP_PUSHBYTES_35,
            Opcode::from_u8(Opcode::OP_PUSHBYTES_35 as u8).unwrap()
        );
        assert_eq!(
            Opcode::OP_PUSHBYTES_36,
            Opcode::from_u8(Opcode::OP_PUSHBYTES_36 as u8).unwrap()
        );
        assert_eq!(
            Opcode::OP_PUSHBYTES_37,
            Opcode::from_u8(Opcode::OP_PUSHBYTES_37 as u8).unwrap()
        );
        assert_eq!(
            Opcode::OP_PUSHBYTES_38,
            Opcode::from_u8(Opcode::OP_PUSHBYTES_38 as u8).unwrap()
        );
        assert_eq!(
            Opcode::OP_PUSHBYTES_39,
            Opcode::from_u8(Opcode::OP_PUSHBYTES_39 as u8).unwrap()
        );
        assert_eq!(
            Opcode::OP_PUSHBYTES_40,
            Opcode::from_u8(Opcode::OP_PUSHBYTES_40 as u8).unwrap()
        );
        assert_eq!(
            Opcode::OP_PUSHBYTES_41,
            Opcode::from_u8(Opcode::OP_PUSHBYTES_41 as u8).unwrap()
        );
        assert_eq!(
            Opcode::OP_PUSHBYTES_42,
            Opcode::from_u8(Opcode::OP_PUSHBYTES_42 as u8).unwrap()
        );
        assert_eq!(
            Opcode::OP_PUSHBYTES_43,
            Opcode::from_u8(Opcode::OP_PUSHBYTES_43 as u8).unwrap()
        );
        assert_eq!(
            Opcode::OP_PUSHBYTES_44,
            Opcode::from_u8(Opcode::OP_PUSHBYTES_44 as u8).unwrap()
        );
        assert_eq!(
            Opcode::OP_PUSHBYTES_45,
            Opcode::from_u8(Opcode::OP_PUSHBYTES_45 as u8).unwrap()
        );
        assert_eq!(
            Opcode::OP_PUSHBYTES_46,
            Opcode::from_u8(Opcode::OP_PUSHBYTES_46 as u8).unwrap()
        );
        assert_eq!(
            Opcode::OP_PUSHBYTES_47,
            Opcode::from_u8(Opcode::OP_PUSHBYTES_47 as u8).unwrap()
        );
        assert_eq!(
            Opcode::OP_PUSHBYTES_48,
            Opcode::from_u8(Opcode::OP_PUSHBYTES_48 as u8).unwrap()
        );
        assert_eq!(
            Opcode::OP_PUSHBYTES_49,
            Opcode::from_u8(Opcode::OP_PUSHBYTES_49 as u8).unwrap()
        );
        assert_eq!(
            Opcode::OP_PUSHBYTES_50,
            Opcode::from_u8(Opcode::OP_PUSHBYTES_50 as u8).unwrap()
        );
        assert_eq!(
            Opcode::OP_PUSHBYTES_51,
            Opcode::from_u8(Opcode::OP_PUSHBYTES_51 as u8).unwrap()
        );
        assert_eq!(
            Opcode::OP_PUSHBYTES_52,
            Opcode::from_u8(Opcode::OP_PUSHBYTES_52 as u8).unwrap()
        );
        assert_eq!(
            Opcode::OP_PUSHBYTES_53,
            Opcode::from_u8(Opcode::OP_PUSHBYTES_53 as u8).unwrap()
        );
        assert_eq!(
            Opcode::OP_PUSHBYTES_54,
            Opcode::from_u8(Opcode::OP_PUSHBYTES_54 as u8).unwrap()
        );
        assert_eq!(
            Opcode::OP_PUSHBYTES_55,
            Opcode::from_u8(Opcode::OP_PUSHBYTES_55 as u8).unwrap()
        );
        assert_eq!(
            Opcode::OP_PUSHBYTES_56,
            Opcode::from_u8(Opcode::OP_PUSHBYTES_56 as u8).unwrap()
        );
        assert_eq!(
            Opcode::OP_PUSHBYTES_57,
            Opcode::from_u8(Opcode::OP_PUSHBYTES_57 as u8).unwrap()
        );
        assert_eq!(
            Opcode::OP_PUSHBYTES_58,
            Opcode::from_u8(Opcode::OP_PUSHBYTES_58 as u8).unwrap()
        );
        assert_eq!(
            Opcode::OP_PUSHBYTES_59,
            Opcode::from_u8(Opcode::OP_PUSHBYTES_59 as u8).unwrap()
        );
        assert_eq!(
            Opcode::OP_PUSHBYTES_60,
            Opcode::from_u8(Opcode::OP_PUSHBYTES_60 as u8).unwrap()
        );
        assert_eq!(
            Opcode::OP_PUSHBYTES_61,
            Opcode::from_u8(Opcode::OP_PUSHBYTES_61 as u8).unwrap()
        );
        assert_eq!(
            Opcode::OP_PUSHBYTES_62,
            Opcode::from_u8(Opcode::OP_PUSHBYTES_62 as u8).unwrap()
        );
        assert_eq!(
            Opcode::OP_PUSHBYTES_63,
            Opcode::from_u8(Opcode::OP_PUSHBYTES_63 as u8).unwrap()
        );
        assert_eq!(
            Opcode::OP_PUSHBYTES_64,
            Opcode::from_u8(Opcode::OP_PUSHBYTES_64 as u8).unwrap()
        );
        assert_eq!(
            Opcode::OP_PUSHBYTES_65,
            Opcode::from_u8(Opcode::OP_PUSHBYTES_65 as u8).unwrap()
        );
        assert_eq!(
            Opcode::OP_PUSHBYTES_66,
            Opcode::from_u8(Opcode::OP_PUSHBYTES_66 as u8).unwrap()
        );
        assert_eq!(
            Opcode::OP_PUSHBYTES_67,
            Opcode::from_u8(Opcode::OP_PUSHBYTES_67 as u8).unwrap()
        );
        assert_eq!(
            Opcode::OP_PUSHBYTES_68,
            Opcode::from_u8(Opcode::OP_PUSHBYTES_68 as u8).unwrap()
        );
        assert_eq!(
            Opcode::OP_PUSHBYTES_69,
            Opcode::from_u8(Opcode::OP_PUSHBYTES_69 as u8).unwrap()
        );
        assert_eq!(
            Opcode::OP_PUSHBYTES_70,
            Opcode::from_u8(Opcode::OP_PUSHBYTES_70 as u8).unwrap()
        );
        assert_eq!(
            Opcode::OP_PUSHBYTES_71,
            Opcode::from_u8(Opcode::OP_PUSHBYTES_71 as u8).unwrap()
        );
        assert_eq!(
            Opcode::OP_PUSHBYTES_72,
            Opcode::from_u8(Opcode::OP_PUSHBYTES_72 as u8).unwrap()
        );
        assert_eq!(
            Opcode::OP_PUSHBYTES_73,
            Opcode::from_u8(Opcode::OP_PUSHBYTES_73 as u8).unwrap()
        );
        assert_eq!(
            Opcode::OP_PUSHBYTES_74,
            Opcode::from_u8(Opcode::OP_PUSHBYTES_74 as u8).unwrap()
        );
        assert_eq!(
            Opcode::OP_PUSHBYTES_75,
            Opcode::from_u8(Opcode::OP_PUSHBYTES_75 as u8).unwrap()
        );
        assert_eq!(
            Opcode::OP_PUSHDATA1,
            Opcode::from_u8(Opcode::OP_PUSHDATA1 as u8).unwrap()
        );
        assert_eq!(
            Opcode::OP_PUSHDATA2,
            Opcode::from_u8(Opcode::OP_PUSHDATA2 as u8).unwrap()
        );
        assert_eq!(
            Opcode::OP_PUSHDATA4,
            Opcode::from_u8(Opcode::OP_PUSHDATA4 as u8).unwrap()
        );
        assert_eq!(
            Opcode::OP_1NEGATE,
            Opcode::from_u8(Opcode::OP_1NEGATE as u8).unwrap()
        );
        assert_eq!(
            Opcode::OP_RESERVED,
            Opcode::from_u8(Opcode::OP_RESERVED as u8).unwrap()
        );
        assert_eq!(Opcode::OP_1, Opcode::from_u8(Opcode::OP_1 as u8).unwrap());
        assert_eq!(Opcode::OP_2, Opcode::from_u8(Opcode::OP_2 as u8).unwrap());
        assert_eq!(Opcode::OP_3, Opcode::from_u8(Opcode::OP_3 as u8).unwrap());
        assert_eq!(Opcode::OP_4, Opcode::from_u8(Opcode::OP_4 as u8).unwrap());
        assert_eq!(Opcode::OP_5, Opcode::from_u8(Opcode::OP_5 as u8).unwrap());
        assert_eq!(Opcode::OP_6, Opcode::from_u8(Opcode::OP_6 as u8).unwrap());
        assert_eq!(Opcode::OP_7, Opcode::from_u8(Opcode::OP_7 as u8).unwrap());
        assert_eq!(Opcode::OP_8, Opcode::from_u8(Opcode::OP_8 as u8).unwrap());
        assert_eq!(Opcode::OP_9, Opcode::from_u8(Opcode::OP_9 as u8).unwrap());
        assert_eq!(Opcode::OP_10, Opcode::from_u8(Opcode::OP_10 as u8).unwrap());
        assert_eq!(Opcode::OP_11, Opcode::from_u8(Opcode::OP_11 as u8).unwrap());
        assert_eq!(Opcode::OP_12, Opcode::from_u8(Opcode::OP_12 as u8).unwrap());
        assert_eq!(Opcode::OP_13, Opcode::from_u8(Opcode::OP_13 as u8).unwrap());
        assert_eq!(Opcode::OP_14, Opcode::from_u8(Opcode::OP_14 as u8).unwrap());
        assert_eq!(Opcode::OP_15, Opcode::from_u8(Opcode::OP_15 as u8).unwrap());
        assert_eq!(Opcode::OP_16, Opcode::from_u8(Opcode::OP_16 as u8).unwrap());

        // control
        assert_eq!(
            Opcode::OP_NOP,
            Opcode::from_u8(Opcode::OP_NOP as u8).unwrap()
        );
        assert_eq!(
            Opcode::OP_VER,
            Opcode::from_u8(Opcode::OP_VER as u8).unwrap()
        );
        assert_eq!(Opcode::OP_IF, Opcode::from_u8(Opcode::OP_IF as u8).unwrap());
        assert_eq!(
            Opcode::OP_NOTIF,
            Opcode::from_u8(Opcode::OP_NOTIF as u8).unwrap()
        );
        assert_eq!(
            Opcode::OP_VERIF,
            Opcode::from_u8(Opcode::OP_VERIF as u8).unwrap()
        );
        assert_eq!(
            Opcode::OP_VERNOTIF,
            Opcode::from_u8(Opcode::OP_VERNOTIF as u8).unwrap()
        );
        assert_eq!(
            Opcode::OP_ELSE,
            Opcode::from_u8(Opcode::OP_ELSE as u8).unwrap()
        );
        assert_eq!(
            Opcode::OP_ENDIF,
            Opcode::from_u8(Opcode::OP_ENDIF as u8).unwrap()
        );
        assert_eq!(
            Opcode::OP_VERIFY,
            Opcode::from_u8(Opcode::OP_VERIFY as u8).unwrap()
        );
        assert_eq!(
            Opcode::OP_RETURN,
            Opcode::from_u8(Opcode::OP_RETURN as u8).unwrap()
        );

        // stack ops
        assert_eq!(
            Opcode::OP_TOALTSTACK,
            Opcode::from_u8(Opcode::OP_TOALTSTACK as u8).unwrap()
        );
        assert_eq!(
            Opcode::OP_FROMALTSTACK,
            Opcode::from_u8(Opcode::OP_FROMALTSTACK as u8).unwrap()
        );
        assert_eq!(
            Opcode::OP_2DROP,
            Opcode::from_u8(Opcode::OP_2DROP as u8).unwrap()
        );
        assert_eq!(
            Opcode::OP_2DUP,
            Opcode::from_u8(Opcode::OP_2DUP as u8).unwrap()
        );
        assert_eq!(
            Opcode::OP_3DUP,
            Opcode::from_u8(Opcode::OP_3DUP as u8).unwrap()
        );
        assert_eq!(
            Opcode::OP_2OVER,
            Opcode::from_u8(Opcode::OP_2OVER as u8).unwrap()
        );
        assert_eq!(
            Opcode::OP_2ROT,
            Opcode::from_u8(Opcode::OP_2ROT as u8).unwrap()
        );
        assert_eq!(
            Opcode::OP_2SWAP,
            Opcode::from_u8(Opcode::OP_2SWAP as u8).unwrap()
        );
        assert_eq!(
            Opcode::OP_IFDUP,
            Opcode::from_u8(Opcode::OP_IFDUP as u8).unwrap()
        );
        assert_eq!(
            Opcode::OP_DEPTH,
            Opcode::from_u8(Opcode::OP_DEPTH as u8).unwrap()
        );
        assert_eq!(
            Opcode::OP_DROP,
            Opcode::from_u8(Opcode::OP_DROP as u8).unwrap()
        );
        assert_eq!(
            Opcode::OP_DUP,
            Opcode::from_u8(Opcode::OP_DUP as u8).unwrap()
        );
        assert_eq!(
            Opcode::OP_NIP,
            Opcode::from_u8(Opcode::OP_NIP as u8).unwrap()
        );
        assert_eq!(
            Opcode::OP_OVER,
            Opcode::from_u8(Opcode::OP_OVER as u8).unwrap()
        );
        assert_eq!(
            Opcode::OP_PICK,
            Opcode::from_u8(Opcode::OP_PICK as u8).unwrap()
        );
        assert_eq!(
            Opcode::OP_ROLL,
            Opcode::from_u8(Opcode::OP_ROLL as u8).unwrap()
        );
        assert_eq!(
            Opcode::OP_ROT,
            Opcode::from_u8(Opcode::OP_ROT as u8).unwrap()
        );
        assert_eq!(
            Opcode::OP_SWAP,
            Opcode::from_u8(Opcode::OP_SWAP as u8).unwrap()
        );
        assert_eq!(
            Opcode::OP_TUCK,
            Opcode::from_u8(Opcode::OP_TUCK as u8).unwrap()
        );

        // splice ops
        assert_eq!(
            Opcode::OP_CAT,
            Opcode::from_u8(Opcode::OP_CAT as u8).unwrap()
        );
        assert_eq!(
            Opcode::OP_SUBSTR,
            Opcode::from_u8(Opcode::OP_SUBSTR as u8).unwrap()
        );
        assert_eq!(
            Opcode::OP_LEFT,
            Opcode::from_u8(Opcode::OP_LEFT as u8).unwrap()
        );
        assert_eq!(
            Opcode::OP_RIGHT,
            Opcode::from_u8(Opcode::OP_RIGHT as u8).unwrap()
        );
        assert_eq!(
            Opcode::OP_SIZE,
            Opcode::from_u8(Opcode::OP_SIZE as u8).unwrap()
        );

        // bit logic
        assert_eq!(
            Opcode::OP_INVERT,
            Opcode::from_u8(Opcode::OP_INVERT as u8).unwrap()
        );
        assert_eq!(
            Opcode::OP_AND,
            Opcode::from_u8(Opcode::OP_AND as u8).unwrap()
        );
        assert_eq!(Opcode::OP_OR, Opcode::from_u8(Opcode::OP_OR as u8).unwrap());
        assert_eq!(
            Opcode::OP_XOR,
            Opcode::from_u8(Opcode::OP_XOR as u8).unwrap()
        );
        assert_eq!(
            Opcode::OP_EQUAL,
            Opcode::from_u8(Opcode::OP_EQUAL as u8).unwrap()
        );
        assert_eq!(
            Opcode::OP_EQUALVERIFY,
            Opcode::from_u8(Opcode::OP_EQUALVERIFY as u8).unwrap()
        );
        assert_eq!(
            Opcode::OP_RESERVED1,
            Opcode::from_u8(Opcode::OP_RESERVED1 as u8).unwrap()
        );
        assert_eq!(
            Opcode::OP_RESERVED2,
            Opcode::from_u8(Opcode::OP_RESERVED2 as u8).unwrap()
        );

        // numeric
        assert_eq!(
            Opcode::OP_1ADD,
            Opcode::from_u8(Opcode::OP_1ADD as u8).unwrap()
        );
        assert_eq!(
            Opcode::OP_1SUB,
            Opcode::from_u8(Opcode::OP_1SUB as u8).unwrap()
        );
        assert_eq!(
            Opcode::OP_2MUL,
            Opcode::from_u8(Opcode::OP_2MUL as u8).unwrap()
        );
        assert_eq!(
            Opcode::OP_2DIV,
            Opcode::from_u8(Opcode::OP_2DIV as u8).unwrap()
        );
        assert_eq!(
            Opcode::OP_NEGATE,
            Opcode::from_u8(Opcode::OP_NEGATE as u8).unwrap()
        );
        assert_eq!(
            Opcode::OP_ABS,
            Opcode::from_u8(Opcode::OP_ABS as u8).unwrap()
        );
        assert_eq!(
            Opcode::OP_NOT,
            Opcode::from_u8(Opcode::OP_NOT as u8).unwrap()
        );
        assert_eq!(
            Opcode::OP_0NOTEQUAL,
            Opcode::from_u8(Opcode::OP_0NOTEQUAL as u8).unwrap()
        );

        assert_eq!(
            Opcode::OP_ADD,
            Opcode::from_u8(Opcode::OP_ADD as u8).unwrap()
        );
        assert_eq!(
            Opcode::OP_SUB,
            Opcode::from_u8(Opcode::OP_SUB as u8).unwrap()
        );
        assert_eq!(
            Opcode::OP_MUL,
            Opcode::from_u8(Opcode::OP_MUL as u8).unwrap()
        );
        assert_eq!(
            Opcode::OP_DIV,
            Opcode::from_u8(Opcode::OP_DIV as u8).unwrap()
        );
        assert_eq!(
            Opcode::OP_MOD,
            Opcode::from_u8(Opcode::OP_MOD as u8).unwrap()
        );
        assert_eq!(
            Opcode::OP_LSHIFT,
            Opcode::from_u8(Opcode::OP_LSHIFT as u8).unwrap()
        );
        assert_eq!(
            Opcode::OP_RSHIFT,
            Opcode::from_u8(Opcode::OP_RSHIFT as u8).unwrap()
        );

        assert_eq!(
            Opcode::OP_BOOLAND,
            Opcode::from_u8(Opcode::OP_BOOLAND as u8).unwrap()
        );
        assert_eq!(
            Opcode::OP_BOOLOR,
            Opcode::from_u8(Opcode::OP_BOOLOR as u8).unwrap()
        );
        assert_eq!(
            Opcode::OP_NUMEQUAL,
            Opcode::from_u8(Opcode::OP_NUMEQUAL as u8).unwrap()
        );
        assert_eq!(
            Opcode::OP_NUMEQUALVERIFY,
            Opcode::from_u8(Opcode::OP_NUMEQUALVERIFY as u8).unwrap()
        );
        assert_eq!(
            Opcode::OP_NUMNOTEQUAL,
            Opcode::from_u8(Opcode::OP_NUMNOTEQUAL as u8).unwrap()
        );
        assert_eq!(
            Opcode::OP_LESSTHAN,
            Opcode::from_u8(Opcode::OP_LESSTHAN as u8).unwrap()
        );
        assert_eq!(
            Opcode::OP_GREATERTHAN,
            Opcode::from_u8(Opcode::OP_GREATERTHAN as u8).unwrap()
        );
        assert_eq!(
            Opcode::OP_LESSTHANOREQUAL,
            Opcode::from_u8(Opcode::OP_LESSTHANOREQUAL as u8).unwrap()
        );
        assert_eq!(
            Opcode::OP_GREATERTHANOREQUAL,
            Opcode::from_u8(Opcode::OP_GREATERTHANOREQUAL as u8).unwrap()
        );
        assert_eq!(
            Opcode::OP_MIN,
            Opcode::from_u8(Opcode::OP_MIN as u8).unwrap()
        );
        assert_eq!(
            Opcode::OP_MAX,
            Opcode::from_u8(Opcode::OP_MAX as u8).unwrap()
        );

        assert_eq!(
            Opcode::OP_WITHIN,
            Opcode::from_u8(Opcode::OP_WITHIN as u8).unwrap()
        );

        // crypto
        assert_eq!(
            Opcode::OP_RIPEMD160,
            Opcode::from_u8(Opcode::OP_RIPEMD160 as u8).unwrap()
        );
        assert_eq!(
            Opcode::OP_SHA1,
            Opcode::from_u8(Opcode::OP_SHA1 as u8).unwrap()
        );
        assert_eq!(
            Opcode::OP_SHA256,
            Opcode::from_u8(Opcode::OP_SHA256 as u8).unwrap()
        );
        assert_eq!(
            Opcode::OP_HASH160,
            Opcode::from_u8(Opcode::OP_HASH160 as u8).unwrap()
        );
        assert_eq!(
            Opcode::OP_HASH256,
            Opcode::from_u8(Opcode::OP_HASH256 as u8).unwrap()
        );
        assert_eq!(
            Opcode::OP_CODESEPARATOR,
            Opcode::from_u8(Opcode::OP_CODESEPARATOR as u8).unwrap()
        );
        assert_eq!(
            Opcode::OP_CHECKSIG,
            Opcode::from_u8(Opcode::OP_CHECKSIG as u8).unwrap()
        );
        assert_eq!(
            Opcode::OP_CHECKSIGVERIFY,
            Opcode::from_u8(Opcode::OP_CHECKSIGVERIFY as u8).unwrap()
        );
        assert_eq!(
            Opcode::OP_CHECKMULTISIG,
            Opcode::from_u8(Opcode::OP_CHECKMULTISIG as u8).unwrap()
        );
        assert_eq!(
            Opcode::OP_CHECKMULTISIGVERIFY,
            Opcode::from_u8(Opcode::OP_CHECKMULTISIGVERIFY as u8).unwrap()
        );

        // expansion
        assert_eq!(
            Opcode::OP_NOP1,
            Opcode::from_u8(Opcode::OP_NOP1 as u8).unwrap()
        );
        assert_eq!(
            Opcode::OP_CHECKLOCKTIMEVERIFY,
            Opcode::from_u8(Opcode::OP_CHECKLOCKTIMEVERIFY as u8).unwrap()
        );
        assert_eq!(
            Opcode::OP_CHECKSEQUENCEVERIFY,
            Opcode::from_u8(Opcode::OP_CHECKSEQUENCEVERIFY as u8).unwrap()
        );
        assert_eq!(
            Opcode::OP_NOP4,
            Opcode::from_u8(Opcode::OP_NOP4 as u8).unwrap()
        );
        assert_eq!(
            Opcode::OP_NOP5,
            Opcode::from_u8(Opcode::OP_NOP5 as u8).unwrap()
        );
        assert_eq!(
            Opcode::OP_NOP6,
            Opcode::from_u8(Opcode::OP_NOP6 as u8).unwrap()
        );
        assert_eq!(
            Opcode::OP_NOP7,
            Opcode::from_u8(Opcode::OP_NOP7 as u8).unwrap()
        );
        assert_eq!(
            Opcode::OP_NOP8,
            Opcode::from_u8(Opcode::OP_NOP8 as u8).unwrap()
        );
        assert_eq!(
            Opcode::OP_NOP9,
            Opcode::from_u8(Opcode::OP_NOP9 as u8).unwrap()
        );
        assert_eq!(
            Opcode::OP_NOP10,
            Opcode::from_u8(Opcode::OP_NOP10 as u8).unwrap()
        );

        // BCH crypto
        assert_eq!(
            Opcode::OP_CHECKDATASIG,
            Opcode::from_u8(Opcode::OP_CHECKDATASIG as u8).unwrap()
        );
        assert_eq!(
            Opcode::OP_CHECKDATASIGVERIFY,
            Opcode::from_u8(Opcode::OP_CHECKDATASIGVERIFY as u8).unwrap()
        );
    }
}<|MERGE_RESOLUTION|>--- conflicted
+++ resolved
@@ -15,11 +15,8 @@
     Copy,
     Clone,
     Debug,
-<<<<<<< HEAD
-=======
     Decode,
     Encode,
->>>>>>> 27dc50b1
     scale_info::TypeInfo
 )]
 pub enum Opcode {
